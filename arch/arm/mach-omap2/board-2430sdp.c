--- conflicted
+++ resolved
@@ -135,31 +135,7 @@
 	.default_device	= &sdp2430_lcd_device,
 };
 
-<<<<<<< HEAD
-static void __init sdp2430_display_init(void)
-{
-	int r;
-
-	static struct gpio gpios[] __initdata = {
-		{ SDP2430_LCD_PANEL_ENABLE_GPIO, GPIOF_OUT_INIT_LOW,
-			"LCD reset" },
-		{ SDP2430_LCD_PANEL_BACKLIGHT_GPIO, GPIOF_OUT_INIT_LOW,
-			"LCD Backlight" },
-	};
-
-	r = gpio_request_array(gpios, ARRAY_SIZE(gpios));
-	if (r) {
-		pr_err("Cannot request LCD GPIOs, error %d\n", r);
-		return;
-	}
-
-	omap_display_init(&sdp2430_dss_data);
-}
-
 #if IS_ENABLED(CONFIG_SMC91X)
-=======
-#if defined(CONFIG_SMC91X) || defined(CONFIG_SMC91x_MODULE)
->>>>>>> 4de2a2b4
 
 static struct omap_smc91x_platform_data board_smc91x_data = {
 	.cs		= 5,
