/*
 * vpx3220a, vpx3216b & vpx3214c video decoder driver version 0.0.1
 *
 * Copyright (C) 2001 Laurent Pinchart <lpinchart@freegates.be>
 *
 * This program is free software; you can redistribute it and/or modify
 * it under the terms of the GNU General Public License as published by
 * the Free Software Foundation; either version 2 of the License, or
 * (at your option) any later version.
 *
 * This program is distributed in the hope that it will be useful,
 * but WITHOUT ANY WARRANTY; without even the implied warranty of
 * MERCHANTABILITY or FITNESS FOR A PARTICULAR PURPOSE.  See the
 * GNU General Public License for more details.
 *
 * You should have received a copy of the GNU General Public License
 * along with this program; if not, write to the Free Software
 * Foundation, Inc., 675 Mass Ave, Cambridge, MA 02139, USA.
 */

#include <linux/module.h>
#include <linux/init.h>
#include <linux/delay.h>
#include <linux/types.h>
#include <asm/uaccess.h>
#include <linux/i2c.h>
#include <linux/videodev2.h>
#include <media/v4l2-device.h>
#include <media/v4l2-chip-ident.h>
#include <media/v4l2-i2c-drv.h>

MODULE_DESCRIPTION("vpx3220a/vpx3216b/vpx3214c video decoder driver");
MODULE_AUTHOR("Laurent Pinchart");
MODULE_LICENSE("GPL");

static int debug;
module_param(debug, int, 0);
MODULE_PARM_DESC(debug, "Debug level (0-1)");


#define VPX_TIMEOUT_COUNT  10

/* ----------------------------------------------------------------------- */

struct vpx3220 {
	struct v4l2_subdev sd;
	unsigned char reg[255];

	v4l2_std_id norm;
	int ident;
	int input;
	int enable;
	int bright;
	int contrast;
	int hue;
	int sat;
};

static inline struct vpx3220 *to_vpx3220(struct v4l2_subdev *sd)
{
	return container_of(sd, struct vpx3220, sd);
}

static char *inputs[] = { "internal", "composite", "svideo" };

/* ----------------------------------------------------------------------- */

static inline int vpx3220_write(struct v4l2_subdev *sd, u8 reg, u8 value)
{
	struct i2c_client *client = v4l2_get_subdevdata(sd);
	struct vpx3220 *decoder = i2c_get_clientdata(client);

	decoder->reg[reg] = value;
	return i2c_smbus_write_byte_data(client, reg, value);
}

static inline int vpx3220_read(struct v4l2_subdev *sd, u8 reg)
{
	struct i2c_client *client = v4l2_get_subdevdata(sd);

	return i2c_smbus_read_byte_data(client, reg);
}

static int vpx3220_fp_status(struct v4l2_subdev *sd)
{
	unsigned char status;
	unsigned int i;

	for (i = 0; i < VPX_TIMEOUT_COUNT; i++) {
		status = vpx3220_read(sd, 0x29);

		if (!(status & 4))
			return 0;

		udelay(10);

		if (need_resched())
			cond_resched();
	}

	return -1;
}

static int vpx3220_fp_write(struct v4l2_subdev *sd, u8 fpaddr, u16 data)
{
	struct i2c_client *client = v4l2_get_subdevdata(sd);

	/* Write the 16-bit address to the FPWR register */
	if (i2c_smbus_write_word_data(client, 0x27, swab16(fpaddr)) == -1) {
		v4l2_dbg(1, debug, sd, "%s: failed\n", __func__);
		return -1;
	}

	if (vpx3220_fp_status(sd) < 0)
		return -1;

	/* Write the 16-bit data to the FPDAT register */
	if (i2c_smbus_write_word_data(client, 0x28, swab16(data)) == -1) {
		v4l2_dbg(1, debug, sd, "%s: failed\n", __func__);
		return -1;
	}

	return 0;
}

static u16 vpx3220_fp_read(struct v4l2_subdev *sd, u16 fpaddr)
{
	struct i2c_client *client = v4l2_get_subdevdata(sd);
	s16 data;

	/* Write the 16-bit address to the FPRD register */
	if (i2c_smbus_write_word_data(client, 0x26, swab16(fpaddr)) == -1) {
		v4l2_dbg(1, debug, sd, "%s: failed\n", __func__);
		return -1;
	}

	if (vpx3220_fp_status(sd) < 0)
		return -1;

	/* Read the 16-bit data from the FPDAT register */
	data = i2c_smbus_read_word_data(client, 0x28);
	if (data == -1) {
		v4l2_dbg(1, debug, sd, "%s: failed\n", __func__);
		return -1;
	}

	return swab16(data);
}

static int vpx3220_write_block(struct v4l2_subdev *sd, const u8 *data, unsigned int len)
{
	u8 reg;
	int ret = -1;

	while (len >= 2) {
		reg = *data++;
		ret = vpx3220_write(sd, reg, *data++);
		if (ret < 0)
			break;
		len -= 2;
	}

	return ret;
}

static int vpx3220_write_fp_block(struct v4l2_subdev *sd,
		const u16 *data, unsigned int len)
{
	u8 reg;
	int ret = 0;

	while (len > 1) {
		reg = *data++;
		ret |= vpx3220_fp_write(sd, reg, *data++);
		len -= 2;
	}

	return ret;
}

/* ---------------------------------------------------------------------- */

static const unsigned short init_ntsc[] = {
	0x1c, 0x00,		/* NTSC tint angle */
	0x88, 17,		/* Window 1 vertical */
	0x89, 240,		/* Vertical lines in */
	0x8a, 240,		/* Vertical lines out */
	0x8b, 000,		/* Horizontal begin */
	0x8c, 640,		/* Horizontal length */
	0x8d, 640,		/* Number of pixels */
	0x8f, 0xc00,		/* Disable window 2 */
	0xf0, 0x73,		/* 13.5 MHz transport, Forced
				 * mode, latch windows */
	0xf2, 0x13,		/* NTSC M, composite input */
	0xe7, 0x1e1,		/* Enable vertical standard
				 * locking @ 240 lines */
};

static const unsigned short init_pal[] = {
	0x88, 23,		/* Window 1 vertical begin */
	0x89, 288,		/* Vertical lines in (16 lines
				 * skipped by the VFE) */
	0x8a, 288,		/* Vertical lines out (16 lines
				 * skipped by the VFE) */
	0x8b, 16,		/* Horizontal begin */
	0x8c, 768,		/* Horizontal length */
	0x8d, 784, 		/* Number of pixels
				 * Must be >= Horizontal begin + Horizontal length */
	0x8f, 0xc00,		/* Disable window 2 */
	0xf0, 0x77,		/* 13.5 MHz transport, Forced
				 * mode, latch windows */
	0xf2, 0x3d1,		/* PAL B,G,H,I, composite input */
	0xe7, 0x241,		/* PAL/SECAM set to 288 lines */
};

static const unsigned short init_secam[] = {
	0x88, 23,		/* Window 1 vertical begin */
	0x89, 288,		/* Vertical lines in (16 lines
				 * skipped by the VFE) */
	0x8a, 288,		/* Vertical lines out (16 lines
				 * skipped by the VFE) */
	0x8b, 16,		/* Horizontal begin */
	0x8c, 768,		/* Horizontal length */
	0x8d, 784,		/* Number of pixels
				 * Must be >= Horizontal begin + Horizontal length */
	0x8f, 0xc00,		/* Disable window 2 */
	0xf0, 0x77,		/* 13.5 MHz transport, Forced
				 * mode, latch windows */
	0xf2, 0x3d5,		/* SECAM, composite input */
	0xe7, 0x241,		/* PAL/SECAM set to 288 lines */
};

static const unsigned char init_common[] = {
	0xf2, 0x00,		/* Disable all outputs */
	0x33, 0x0d,		/* Luma : VIN2, Chroma : CIN
				 * (clamp off) */
	0xd8, 0xa8,		/* HREF/VREF active high, VREF
				 * pulse = 2, Odd/Even flag */
	0x20, 0x03,		/* IF compensation 0dB/oct */
	0xe0, 0xff,		/* Open up all comparators */
	0xe1, 0x00,
	0xe2, 0x7f,
	0xe3, 0x80,
	0xe4, 0x7f,
	0xe5, 0x80,
	0xe6, 0x00,		/* Brightness set to 0 */
	0xe7, 0xe0,		/* Contrast to 1.0, noise shaping
				 * 10 to 8 2-bit error diffusion */
	0xe8, 0xf8,		/* YUV422, CbCr binary offset,
				 * ... (p.32) */
	0xea, 0x18,		/* LLC2 connected, output FIFO
				 * reset with VACTintern */
	0xf0, 0x8a,		/* Half full level to 10, bus
				 * shuffler [7:0, 23:16, 15:8] */
	0xf1, 0x18,		/* Single clock, sync mode, no
				 * FE delay, no HLEN counter */
	0xf8, 0x12,		/* Port A, PIXCLK, HF# & FE#
				 * strength to 2 */
	0xf9, 0x24,		/* Port B, HREF, VREF, PREF &
				 * ALPHA strength to 4 */
};

static const unsigned short init_fp[] = {
	0x59, 0,
	0xa0, 2070,		/* ACC reference */
	0xa3, 0,
	0xa4, 0,
	0xa8, 30,
	0xb2, 768,
	0xbe, 27,
	0x58, 0,
	0x26, 0,
	0x4b, 0x298,		/* PLL gain */
};


static int vpx3220_init(struct v4l2_subdev *sd, u32 val)
{
	struct vpx3220 *decoder = to_vpx3220(sd);

	vpx3220_write_block(sd, init_common, sizeof(init_common));
	vpx3220_write_fp_block(sd, init_fp, sizeof(init_fp) >> 1);
	if (decoder->norm & V4L2_STD_NTSC)
		vpx3220_write_fp_block(sd, init_ntsc, sizeof(init_ntsc) >> 1);
	else if (decoder->norm & V4L2_STD_PAL)
		vpx3220_write_fp_block(sd, init_pal, sizeof(init_pal) >> 1);
	else if (decoder->norm & V4L2_STD_SECAM)
		vpx3220_write_fp_block(sd, init_secam, sizeof(init_secam) >> 1);
	else
		vpx3220_write_fp_block(sd, init_pal, sizeof(init_pal) >> 1);
	return 0;
}

static int vpx3220_status(struct v4l2_subdev *sd, u32 *pstatus, v4l2_std_id *pstd)
{
	int res = V4L2_IN_ST_NO_SIGNAL, status;
	v4l2_std_id std = 0;

	status = vpx3220_fp_read(sd, 0x0f3);

	v4l2_dbg(1, debug, sd, "status: 0x%04x\n", status);

	if (status < 0)
		return status;

	if ((status & 0x20) == 0) {
		res = 0;

		switch (status & 0x18) {
		case 0x00:
		case 0x10:
		case 0x14:
		case 0x18:
			std = V4L2_STD_PAL;
			break;

		case 0x08:
			std = V4L2_STD_SECAM;
			break;

		case 0x04:
		case 0x0c:
		case 0x1c:
			std = V4L2_STD_NTSC;
			break;
		}
	}
	if (pstd)
		*pstd = std;
	if (pstatus)
		*pstatus = status;
	return 0;
}

static int vpx3220_querystd(struct v4l2_subdev *sd, v4l2_std_id *std)
{
	v4l2_dbg(1, debug, sd, "querystd\n");
	return vpx3220_status(sd, NULL, std);
}

static int vpx3220_g_input_status(struct v4l2_subdev *sd, u32 *status)
{
	v4l2_dbg(1, debug, sd, "g_input_status\n");
	return vpx3220_status(sd, status, NULL);
}

static int vpx3220_s_std(struct v4l2_subdev *sd, v4l2_std_id std)
{
	struct vpx3220 *decoder = to_vpx3220(sd);
	int temp_input;

	/* Here we back up the input selection because it gets
	   overwritten when we fill the registers with the
	   choosen video norm */
	temp_input = vpx3220_fp_read(sd, 0xf2);

	v4l2_dbg(1, debug, sd, "s_std %llx\n", (unsigned long long)std);
	if (std & V4L2_STD_NTSC) {
		vpx3220_write_fp_block(sd, init_ntsc, sizeof(init_ntsc) >> 1);
		v4l2_dbg(1, debug, sd, "norm switched to NTSC\n");
	} else if (std & V4L2_STD_PAL) {
		vpx3220_write_fp_block(sd, init_pal, sizeof(init_pal) >> 1);
		v4l2_dbg(1, debug, sd, "norm switched to PAL\n");
	} else if (std & V4L2_STD_SECAM) {
		vpx3220_write_fp_block(sd, init_secam, sizeof(init_secam) >> 1);
		v4l2_dbg(1, debug, sd, "norm switched to SECAM\n");
	} else {
		return -EINVAL;
	}

	decoder->norm = std;

	/* And here we set the backed up video input again */
	vpx3220_fp_write(sd, 0xf2, temp_input | 0x0010);
	udelay(10);
	return 0;
}

<<<<<<< HEAD
static int vpx3220_s_routing(struct v4l2_subdev *sd, const struct v4l2_routing *route)
{
	int data;

	/* RJ:   route->input = 0: ST8 (PCTV) input
		 route->input = 1: COMPOSITE  input
		 route->input = 2: SVHS       input  */

	const int input[3][2] = {
=======
static int vpx3220_s_routing(struct v4l2_subdev *sd,
			     u32 input, u32 output, u32 config)
{
	int data;

	/* RJ:   input = 0: ST8 (PCTV) input
		 input = 1: COMPOSITE  input
		 input = 2: SVHS       input  */

	const int input_vals[3][2] = {
>>>>>>> 93cfb3c9
		{0x0c, 0},
		{0x0d, 0},
		{0x0e, 1}
	};

<<<<<<< HEAD
	if (route->input < 0 || route->input > 2)
		return -EINVAL;

	v4l2_dbg(1, debug, sd, "input switched to %s\n", inputs[route->input]);

	vpx3220_write(sd, 0x33, input[route->input][0]);
=======
	if (input < 0 || input > 2)
		return -EINVAL;

	v4l2_dbg(1, debug, sd, "input switched to %s\n", inputs[input]);

	vpx3220_write(sd, 0x33, input_vals[input][0]);
>>>>>>> 93cfb3c9

	data = vpx3220_fp_read(sd, 0xf2) & ~(0x0020);
	if (data < 0)
		return data;
	/* 0x0010 is required to latch the setting */
	vpx3220_fp_write(sd, 0xf2,
<<<<<<< HEAD
			data | (input[route->input][1] << 5) | 0x0010);
=======
			data | (input_vals[input][1] << 5) | 0x0010);
>>>>>>> 93cfb3c9

	udelay(10);
	return 0;
}

static int vpx3220_s_stream(struct v4l2_subdev *sd, int enable)
{
	v4l2_dbg(1, debug, sd, "s_stream %s\n", enable ? "on" : "off");

	vpx3220_write(sd, 0xf2, (enable ? 0x1b : 0x00));
	return 0;
}

static int vpx3220_queryctrl(struct v4l2_subdev *sd, struct v4l2_queryctrl *qc)
{
	switch (qc->id) {
	case V4L2_CID_BRIGHTNESS:
		v4l2_ctrl_query_fill(qc, -128, 127, 1, 0);
		break;

	case V4L2_CID_CONTRAST:
		v4l2_ctrl_query_fill(qc, 0, 63, 1, 32);
		break;

	case V4L2_CID_SATURATION:
		v4l2_ctrl_query_fill(qc, 0, 4095, 1, 2048);
		break;

	case V4L2_CID_HUE:
		v4l2_ctrl_query_fill(qc, -512, 511, 1, 0);
		break;

	default:
		return -EINVAL;
	}
	return 0;
}

static int vpx3220_g_ctrl(struct v4l2_subdev *sd, struct v4l2_control *ctrl)
{
	struct vpx3220 *decoder = to_vpx3220(sd);

	switch (ctrl->id) {
	case V4L2_CID_BRIGHTNESS:
		ctrl->value = decoder->bright;
		break;
	case V4L2_CID_CONTRAST:
		ctrl->value = decoder->contrast;
<<<<<<< HEAD
		break;
	case V4L2_CID_SATURATION:
		ctrl->value = decoder->sat;
		break;
	case V4L2_CID_HUE:
		ctrl->value = decoder->hue;
		break;
=======
		break;
	case V4L2_CID_SATURATION:
		ctrl->value = decoder->sat;
		break;
	case V4L2_CID_HUE:
		ctrl->value = decoder->hue;
		break;
>>>>>>> 93cfb3c9
	default:
		return -EINVAL;
	}
	return 0;
}

static int vpx3220_s_ctrl(struct v4l2_subdev *sd, struct v4l2_control *ctrl)
{
	struct vpx3220 *decoder = to_vpx3220(sd);

	switch (ctrl->id) {
	case V4L2_CID_BRIGHTNESS:
		if (decoder->bright != ctrl->value) {
			decoder->bright = ctrl->value;
			vpx3220_write(sd, 0xe6, decoder->bright);
		}
		break;
	case V4L2_CID_CONTRAST:
		if (decoder->contrast != ctrl->value) {
			/* Bit 7 and 8 is for noise shaping */
			decoder->contrast = ctrl->value;
			vpx3220_write(sd, 0xe7, decoder->contrast + 192);
		}
		break;
	case V4L2_CID_SATURATION:
		if (decoder->sat != ctrl->value) {
			decoder->sat = ctrl->value;
			vpx3220_fp_write(sd, 0xa0, decoder->sat);
		}
		break;
	case V4L2_CID_HUE:
		if (decoder->hue != ctrl->value) {
			decoder->hue = ctrl->value;
			vpx3220_fp_write(sd, 0x1c, decoder->hue);
		}
		break;
	default:
		return -EINVAL;
	}
	return 0;
}

static int vpx3220_g_chip_ident(struct v4l2_subdev *sd, struct v4l2_dbg_chip_ident *chip)
{
	struct vpx3220 *decoder = to_vpx3220(sd);
	struct i2c_client *client = v4l2_get_subdevdata(sd);

	return v4l2_chip_ident_i2c_client(client, chip, decoder->ident, 0);
}

/* ----------------------------------------------------------------------- */

static const struct v4l2_subdev_core_ops vpx3220_core_ops = {
	.g_chip_ident = vpx3220_g_chip_ident,
	.init = vpx3220_init,
	.g_ctrl = vpx3220_g_ctrl,
	.s_ctrl = vpx3220_s_ctrl,
	.queryctrl = vpx3220_queryctrl,
<<<<<<< HEAD
};

static const struct v4l2_subdev_tuner_ops vpx3220_tuner_ops = {
=======
>>>>>>> 93cfb3c9
	.s_std = vpx3220_s_std,
};

static const struct v4l2_subdev_video_ops vpx3220_video_ops = {
	.s_routing = vpx3220_s_routing,
	.s_stream = vpx3220_s_stream,
	.querystd = vpx3220_querystd,
	.g_input_status = vpx3220_g_input_status,
};

static const struct v4l2_subdev_ops vpx3220_ops = {
	.core = &vpx3220_core_ops,
<<<<<<< HEAD
	.tuner = &vpx3220_tuner_ops,
=======
>>>>>>> 93cfb3c9
	.video = &vpx3220_video_ops,
};

/* -----------------------------------------------------------------------
 * Client management code
 */

static int vpx3220_probe(struct i2c_client *client,
			const struct i2c_device_id *id)
{
	struct vpx3220 *decoder;
	struct v4l2_subdev *sd;
	const char *name = NULL;
	u8 ver;
	u16 pn;

	/* Check if the adapter supports the needed features */
	if (!i2c_check_functionality(client->adapter,
		I2C_FUNC_SMBUS_BYTE_DATA | I2C_FUNC_SMBUS_WORD_DATA))
		return -ENODEV;

	decoder = kzalloc(sizeof(struct vpx3220), GFP_KERNEL);
	if (decoder == NULL)
		return -ENOMEM;
	sd = &decoder->sd;
	v4l2_i2c_subdev_init(sd, client, &vpx3220_ops);
	decoder->norm = V4L2_STD_PAL;
	decoder->input = 0;
	decoder->enable = 1;
	decoder->bright = 32768;
	decoder->contrast = 32768;
	decoder->hue = 32768;
	decoder->sat = 32768;

	ver = i2c_smbus_read_byte_data(client, 0x00);
	pn = (i2c_smbus_read_byte_data(client, 0x02) << 8) +
		i2c_smbus_read_byte_data(client, 0x01);
	decoder->ident = V4L2_IDENT_VPX3220A;
	if (ver == 0xec) {
		switch (pn) {
		case 0x4680:
			name = "vpx3220a";
			break;
		case 0x4260:
			name = "vpx3216b";
			decoder->ident = V4L2_IDENT_VPX3216B;
			break;
		case 0x4280:
			name = "vpx3214c";
			decoder->ident = V4L2_IDENT_VPX3214C;
			break;
		}
	}
	if (name)
		v4l2_info(sd, "%s found @ 0x%x (%s)\n", name,
			client->addr << 1, client->adapter->name);
	else
		v4l2_info(sd, "chip (%02x:%04x) found @ 0x%x (%s)\n",
			ver, pn, client->addr << 1, client->adapter->name);

	vpx3220_write_block(sd, init_common, sizeof(init_common));
	vpx3220_write_fp_block(sd, init_fp, sizeof(init_fp) >> 1);
	/* Default to PAL */
	vpx3220_write_fp_block(sd, init_pal, sizeof(init_pal) >> 1);
	return 0;
}

static int vpx3220_remove(struct i2c_client *client)
{
	struct v4l2_subdev *sd = i2c_get_clientdata(client);

	v4l2_device_unregister_subdev(sd);
	kfree(to_vpx3220(sd));
	return 0;
}

static const struct i2c_device_id vpx3220_id[] = {
	{ "vpx3220a", 0 },
	{ "vpx3216b", 0 },
	{ "vpx3214c", 0 },
	{ }
};
MODULE_DEVICE_TABLE(i2c, vpx3220_id);

static struct v4l2_i2c_driver_data v4l2_i2c_data = {
	.name = "vpx3220",
	.probe = vpx3220_probe,
	.remove = vpx3220_remove,
	.id_table = vpx3220_id,
};<|MERGE_RESOLUTION|>--- conflicted
+++ resolved
@@ -376,17 +376,6 @@
 	return 0;
 }
 
-<<<<<<< HEAD
-static int vpx3220_s_routing(struct v4l2_subdev *sd, const struct v4l2_routing *route)
-{
-	int data;
-
-	/* RJ:   route->input = 0: ST8 (PCTV) input
-		 route->input = 1: COMPOSITE  input
-		 route->input = 2: SVHS       input  */
-
-	const int input[3][2] = {
-=======
 static int vpx3220_s_routing(struct v4l2_subdev *sd,
 			     u32 input, u32 output, u32 config)
 {
@@ -397,38 +386,24 @@
 		 input = 2: SVHS       input  */
 
 	const int input_vals[3][2] = {
->>>>>>> 93cfb3c9
 		{0x0c, 0},
 		{0x0d, 0},
 		{0x0e, 1}
 	};
 
-<<<<<<< HEAD
-	if (route->input < 0 || route->input > 2)
-		return -EINVAL;
-
-	v4l2_dbg(1, debug, sd, "input switched to %s\n", inputs[route->input]);
-
-	vpx3220_write(sd, 0x33, input[route->input][0]);
-=======
 	if (input < 0 || input > 2)
 		return -EINVAL;
 
 	v4l2_dbg(1, debug, sd, "input switched to %s\n", inputs[input]);
 
 	vpx3220_write(sd, 0x33, input_vals[input][0]);
->>>>>>> 93cfb3c9
 
 	data = vpx3220_fp_read(sd, 0xf2) & ~(0x0020);
 	if (data < 0)
 		return data;
 	/* 0x0010 is required to latch the setting */
 	vpx3220_fp_write(sd, 0xf2,
-<<<<<<< HEAD
-			data | (input[route->input][1] << 5) | 0x0010);
-=======
 			data | (input_vals[input][1] << 5) | 0x0010);
->>>>>>> 93cfb3c9
 
 	udelay(10);
 	return 0;
@@ -477,7 +452,6 @@
 		break;
 	case V4L2_CID_CONTRAST:
 		ctrl->value = decoder->contrast;
-<<<<<<< HEAD
 		break;
 	case V4L2_CID_SATURATION:
 		ctrl->value = decoder->sat;
@@ -485,15 +459,6 @@
 	case V4L2_CID_HUE:
 		ctrl->value = decoder->hue;
 		break;
-=======
-		break;
-	case V4L2_CID_SATURATION:
-		ctrl->value = decoder->sat;
-		break;
-	case V4L2_CID_HUE:
-		ctrl->value = decoder->hue;
-		break;
->>>>>>> 93cfb3c9
 	default:
 		return -EINVAL;
 	}
@@ -552,12 +517,6 @@
 	.g_ctrl = vpx3220_g_ctrl,
 	.s_ctrl = vpx3220_s_ctrl,
 	.queryctrl = vpx3220_queryctrl,
-<<<<<<< HEAD
-};
-
-static const struct v4l2_subdev_tuner_ops vpx3220_tuner_ops = {
-=======
->>>>>>> 93cfb3c9
 	.s_std = vpx3220_s_std,
 };
 
@@ -570,10 +529,6 @@
 
 static const struct v4l2_subdev_ops vpx3220_ops = {
 	.core = &vpx3220_core_ops,
-<<<<<<< HEAD
-	.tuner = &vpx3220_tuner_ops,
-=======
->>>>>>> 93cfb3c9
 	.video = &vpx3220_video_ops,
 };
 
